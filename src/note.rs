// This Source Code Form is subject to the terms of the Mozilla Public
// License, v. 2.0. If a copy of the MPL was not distributed with this
// file, You can obtain one at http://mozilla.org/MPL/2.0/.
//
// Copyright (c) DUSK NETWORK. All rights reserved.
<<<<<<< HEAD
// Licensed under the MPL 2.0 license. See LICENSE file in the project root for
// details.
=======
>>>>>>> 93e0d5f0

use kelvin::{ByteHash, Content, Sink, Source};
use std::convert::TryFrom;
use std::convert::TryInto;
use std::io::{self, Read, Write};

use dusk_pki::jubjub_decode;
use dusk_pki::Ownable;
use dusk_pki::{PublicSpendKey, SecretSpendKey, StealthAddress, ViewKey};

use dusk_plonk::jubjub::{dhke, GENERATOR_EXTENDED, GENERATOR_NUMS_EXTENDED};
use poseidon252::cipher::PoseidonCipher;
use poseidon252::sponge::sponge::sponge_hash;
use poseidon252::StorageScalar;

use crate::{BlsScalar, Error, JubJubAffine, JubJubExtended, JubJubScalar};

use poseidon252::cipher::{CIPHER_SIZE, ENCRYPTED_DATA_SIZE};

/// The types of a Note
#[derive(Debug, Clone, Copy, Eq, PartialEq)]
pub enum NoteType {
    /// Defines a Transparent type of Note
    Transparent = 0,
    /// Defines an Obfuscated type of Note
    Obfuscated = 1,
}

impl TryFrom<u8> for NoteType {
    type Error = Error;

    fn try_from(note_type: u8) -> Result<Self, Self::Error> {
        match note_type {
            0 => Ok(NoteType::Transparent),
            1 => Ok(NoteType::Obfuscated),
            n => Err(Error::InvalidNoteType(n)),
        }
    }
}

impl TryFrom<i32> for NoteType {
    type Error = Error;

    fn try_from(note_type: i32) -> Result<Self, Self::Error> {
        (note_type as u8).try_into()
    }
}

/// A note that does not encrypt its value
#[derive(Clone, Copy, Debug)]
pub struct Note {
    pub(crate) note_type: NoteType,
    pub(crate) value_commitment: JubJubExtended,
    pub(crate) nonce: JubJubScalar,
    pub(crate) stealth_address: StealthAddress,
    pub(crate) pos: u64,
    pub(crate) encrypted_data: PoseidonCipher,
}

impl PartialEq for Note {
    fn eq(&self, other: &Self) -> bool {
        self.hash() == other.hash()
    }
}

impl Eq for Note {}

impl Default for Note {
    fn default() -> Self {
        Note::new(NoteType::Transparent, &PublicSpendKey::default(), 0)
    }
}

impl Read for Note {
    fn read(&mut self, buf: &mut [u8]) -> io::Result<usize> {
        let mut buf = io::BufWriter::new(&mut buf[..]);
        let mut n = 0;

        n += buf.write(&[self.note_type as u8])?;
        n += buf.write(
            &JubJubAffine::from(&self.value_commitment).to_bytes()[..],
        )?;
        n += buf.write(&self.nonce.to_bytes())?;
        n += buf.write(&self.stealth_address.to_bytes())?;
        n += buf.write(&self.pos.to_le_bytes())?;
        n += buf.write(&self.encrypted_data.to_bytes())?;

        buf.flush()?;
        Ok(n)
    }
}

impl Write for Note {
    fn write(&mut self, buf: &[u8]) -> io::Result<usize> {
        let mut buf = io::BufReader::new(&buf[..]);

        let mut one_byte = [0u8; 1];
        let mut one_scalar = [0u8; 32];
        let mut one_u64 = [0u8; 8];
        let mut one_stealth_address = [0u8; 64];
        let mut one_cipher = [0u8; ENCRYPTED_DATA_SIZE];
        let mut n = 0;

        buf.read_exact(&mut one_byte)?;
        n += one_byte.len();
        self.note_type = one_byte[0].try_into()?;

        buf.read_exact(&mut one_scalar)?;
        n += one_scalar.len();
        self.value_commitment =
            JubJubExtended::from(jubjub_decode::<JubJubAffine>(&one_scalar)?);

        buf.read_exact(&mut one_scalar)?;
        n += one_scalar.len();
        self.nonce = jubjub_decode::<JubJubScalar>(&one_scalar)?;

        buf.read_exact(&mut one_stealth_address)?;
        n += one_stealth_address.len();
        self.stealth_address =
            StealthAddress::from_bytes(&one_stealth_address)?;

        buf.read_exact(&mut one_u64)?;
        n += one_u64.len();
        self.pos = u64::from_le_bytes(one_u64);

        buf.read_exact(&mut one_cipher)?;
        n += one_cipher.len();
        self.encrypted_data = PoseidonCipher::from_bytes(&one_cipher)
            .ok_or(Error::InvalidCipher)?;

        Ok(n)
    }

    fn flush(&mut self) -> io::Result<()> {
        Ok(())
    }
}

impl Note {
    /// Creates a new phoenix output note
    pub fn new(note_type: NoteType, psk: &PublicSpendKey, value: u64) -> Self {
        let r = JubJubScalar::random(&mut rand::thread_rng());
        let nonce = JubJubScalar::random(&mut rand::thread_rng());
        let blinding_factor = JubJubScalar::random(&mut rand::thread_rng());

        Self::deterministic(note_type, &r, nonce, psk, value, blinding_factor)
    }

    /// Creates a new transparent note
    pub fn transparent(psk: &PublicSpendKey, value: u64) -> Self {
        Self::new(NoteType::Transparent, psk, value)
    }

    /// Creates a new obfuscated note
    pub fn obfuscated(psk: &PublicSpendKey, value: u64) -> Self {
        Self::new(NoteType::Obfuscated, psk, value)
    }

    /// Create a new phoenix output note without inner randomness
    pub fn deterministic(
        note_type: NoteType,
        r: &JubJubScalar,
        nonce: JubJubScalar,
        psk: &PublicSpendKey,
        value: u64,
        blinding_factor: JubJubScalar,
    ) -> Self {
        let stealth_address = psk.gen_stealth_address(r);

        let value_commitment = JubJubScalar::from(value);
        let value_commitment = (GENERATOR_EXTENDED * value_commitment)
            + (GENERATOR_NUMS_EXTENDED * blinding_factor);

        // Output notes have undefined position
        let pos = 0;

        let encrypted_data = match note_type {
            NoteType::Transparent => {
                let mut encrypted_data = [BlsScalar::zero(); CIPHER_SIZE];
                encrypted_data[0] = BlsScalar::from(value);
                PoseidonCipher::new(encrypted_data)
            }
            NoteType::Obfuscated => {
                let shared_secret = dhke(r, psk.A());
                let nonce = BlsScalar::from(nonce);
                let value = BlsScalar::from(value);
                let blinding_factor = BlsScalar::from(blinding_factor);

                PoseidonCipher::encrypt(
                    &[value, blinding_factor],
                    &shared_secret,
                    &nonce,
                )
            }
        };

        Note {
            note_type,
            value_commitment,
            nonce,
            stealth_address,
            pos,
            encrypted_data,
        }
    }

    fn decrypt_data(&self, vk: &ViewKey) -> Result<(u64, JubJubScalar), Error> {
        let R = self.stealth_address.R();
        let shared_secret = dhke(vk.a(), R);
        let nonce = BlsScalar::from(self.nonce);

        let data = self.encrypted_data.decrypt(&shared_secret, &nonce)?;

        let value = data[0].reduce();
        let value = value.0[0];

        // Converts the BLS Scalar into a JubJub Scalar.
        let blinding_factor = JubJubScalar::from_bytes(&data[1].to_bytes());

        // If the `vk` is wrong it might fails since the resulting BLS Scalar
        // might not fit into a JubJub Scalar.
        if blinding_factor.is_none().into() {
            return Err(Error::InvalidBlindingFactor);
        }

        // Safe to unwrap
        Ok((value, blinding_factor.unwrap()))
    }

    /// Create a unique nullifier for the note
    pub fn gen_nullifier(&self, sk: &SecretSpendKey) -> BlsScalar {
        let sk_r = sk.sk_r(&self.stealth_address);
        let sk_r = BlsScalar::from(sk_r);
        let pos = BlsScalar::from(self.pos());

        sponge_hash(&[sk_r, pos])
    }

    /// Return a hash represented by `H(value_commitment, pos, H([R]),
    /// H([pskr]))`
    pub fn hash(&self) -> BlsScalar {
        let value_commitment = self.value_commitment().to_hash_inputs();
        let pk_r = self.stealth_address().pk_r().to_hash_inputs();

        sponge_hash(&[
            value_commitment[0],
            value_commitment[1],
            BlsScalar::from(self.pos()),
            pk_r[0],
            pk_r[1],
        ])
    }

    /// Return the type of the note
    pub fn note(&self) -> NoteType {
        self.note_type
    }

    /// Return the position of the note on the tree.
    pub fn pos(&self) -> u64 {
        self.pos
    }

    /// Set the position of the note on the tree.
    /// This, naturally, won't reflect immediatelly on the data storage
    pub fn set_pos(&mut self, pos: u64) {
        self.pos = pos;
    }

    /// Nonce used for the encrypt / decrypt of data for this note
    pub fn nonce(&self) -> &JubJubScalar {
        &self.nonce
    }

    /// Return the value commitment `H(value, blinding_factor)`
    pub fn value_commitment(&self) -> &JubJubExtended {
        &self.value_commitment
    }

    /// Attempt to decrypt the note value provided a [`ViewKey`]. Always
    /// succeeds for transparent notes, might fails or return random values for
    /// obfuscated notes if the provided view key is wrong.
    pub fn value(&self, vk: Option<&ViewKey>) -> Result<u64, Error> {
        match self.note_type {
            NoteType::Transparent => {
                let value = self.encrypted_data.cipher();
                let value = value[0].reduce();
                Ok(value.0[0])
            }
            NoteType::Obfuscated if vk.is_some() => {
                let (value, _) = self.decrypt_data(vk.unwrap())?;
                Ok(value)
            }
            _ => Err(Error::MissingViewKey),
        }
    }

    /// Decrypt the blinding factor with the provided [`ViewKey`]
    ///
    /// If the decrypt fails, a random value is returned
    pub fn blinding_factor(
        &self,
        vk: Option<&ViewKey>,
    ) -> Result<JubJubScalar, Error> {
        match self.note_type {
            NoteType::Transparent => Ok(JubJubScalar::zero()),
            NoteType::Obfuscated if vk.is_some() => {
                let (_, blinding_factor) = self.decrypt_data(vk.unwrap())?;
                Ok(blinding_factor)
            }
            _ => Err(Error::MissingViewKey),
        }
    }
}

impl Ownable for Note {
    fn stealth_address(&self) -> &StealthAddress {
        &self.stealth_address
    }
}

impl<H: ByteHash> Content<H> for Note {
    fn persist(&mut self, sink: &mut Sink<H>) -> io::Result<()> {
        (self.note_type as u8).persist(sink)?;

        sink.write_all(&JubJubAffine::from(&self.value_commitment).to_bytes())?;
        sink.write_all(&self.stealth_address.to_bytes())?;

        sink.write_all(&self.nonce.to_bytes())?;
        self.pos.persist(sink)?;

        sink.write_all(&self.encrypted_data.to_bytes())?;
        Ok(())
    }

    fn restore(source: &mut Source<H>) -> io::Result<Self> {
        let mut one_scalar = [0u8; 32];
        let mut one_stealth_address = [0u8; 64];
        let mut one_cipher = [0u8; ENCRYPTED_DATA_SIZE];

        let note_type = u8::restore(source)?.try_into()?;

        source.read_exact(&mut one_scalar)?;
        let value_commitment =
            JubJubExtended::from(jubjub_decode::<JubJubAffine>(&one_scalar)?);

        source.read_exact(&mut one_stealth_address)?;
        let stealth_address = StealthAddress::try_from(&one_stealth_address)?;

        source.read_exact(&mut one_scalar)?;
        let nonce = jubjub_decode::<JubJubScalar>(&one_scalar)?;

        let pos = u64::restore(source)?;

        source.read_exact(&mut one_cipher)?;
        let encrypted_data = PoseidonCipher::from_bytes(&one_cipher)
            .ok_or(Error::InvalidCipher)?;

        Ok(Note {
            note_type,
            value_commitment,
            nonce,
            stealth_address,
            pos,
            encrypted_data,
        })
    }
}

impl From<&Note> for StorageScalar {
    fn from(value: &Note) -> Self {
        StorageScalar(value.hash())
    }
}

impl From<Note> for StorageScalar {
    fn from(value: Note) -> Self {
        (&value).into()
    }
}<|MERGE_RESOLUTION|>--- conflicted
+++ resolved
@@ -3,11 +3,6 @@
 // file, You can obtain one at http://mozilla.org/MPL/2.0/.
 //
 // Copyright (c) DUSK NETWORK. All rights reserved.
-<<<<<<< HEAD
-// Licensed under the MPL 2.0 license. See LICENSE file in the project root for
-// details.
-=======
->>>>>>> 93e0d5f0
 
 use kelvin::{ByteHash, Content, Sink, Source};
 use std::convert::TryFrom;
