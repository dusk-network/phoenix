// This Source Code Form is subject to the terms of the Mozilla Public
// License, v. 2.0. If a copy of the MPL was not distributed with this
// file, You can obtain one at http://mozilla.org/MPL/2.0/.
//
// Copyright (c) DUSK NETWORK. All rights reserved.

use dusk_jubjub::{
    JubJubAffine, JubJubScalar, GENERATOR, GENERATOR_EXTENDED, GENERATOR_NUMS,
    GENERATOR_NUMS_EXTENDED,
};
use dusk_plonk::prelude::*;
use dusk_poseidon::{Domain, Hash, HashGadget};
use jubjub_schnorr::{gadgets, SignatureDouble};
use poseidon_merkle::{zk::opening_gadget, Item, Opening, Tree};

use rand::rngs::StdRng;
use rand::{CryptoRng, RngCore, SeedableRng};

extern crate alloc;
use alloc::vec::Vec;

use phoenix_core::{Error as PhoenixError, Note, Ownable, SecretKey, ViewKey};

use crate::{recipient, recipient::RecipientParameters};

const TX_OUTPUT_NOTES: usize = 2;

/// Struct representing a note willing to be spent, in a way
/// suitable for being introduced in the transfer circuit
#[derive(Debug, Clone)]
pub struct TxInputNote<const H: usize> {
    pub(crate) merkle_opening: Opening<(), H>,
    pub(crate) note: Note,
    pub(crate) note_pk_p: JubJubAffine,
    pub(crate) value: u64,
    pub(crate) blinding_factor: JubJubScalar,
    pub(crate) nullifier: BlsScalar,
    pub(crate) signature: SignatureDouble,
}

#[derive(Debug, Clone)]
struct WitnessTxInputNote {
    note_pk: WitnessPoint,
    note_pk_p: WitnessPoint,
    note_type: Witness,
    pos: Witness,
    value: Witness,
    blinding_factor: Witness,
    nullifier: Witness,
    signature_u: Witness,
    signature_r: WitnessPoint,
    signature_r_p: WitnessPoint,
}

impl<const H: usize> TxInputNote<H> {
    /// Create a tx input note
    pub fn new(
        rng: &mut (impl RngCore + CryptoRng),
        note: &Note,
        merkle_opening: poseidon_merkle::Opening<(), H>,
        sk: &SecretKey,
<<<<<<< HEAD
        payload_hash: &BlsScalar,
        rng: &mut (impl RngCore + CryptoRng),
=======
        skeleton_hash: BlsScalar,
>>>>>>> 46312f20
    ) -> Result<crate::transaction::TxInputNote<H>, PhoenixError> {
        let note_sk = sk.gen_note_sk(note);
        let note_pk_p =
            JubJubAffine::from(GENERATOR_NUMS_EXTENDED * note_sk.as_ref());

        let vk = ViewKey::from(sk);
        let value = note.value(Some(&vk))?;
        let blinding_factor = note.blinding_factor(Some(&vk))?;

        let nullifier = Hash::digest(
            Domain::Other,
            &[note_pk_p.get_u(), note_pk_p.get_v(), (*note.pos()).into()],
        )[0];

        let signature = note_sk.sign_double(rng, *payload_hash);

        Ok(crate::transaction::TxInputNote {
            merkle_opening,
            note: note.clone(),
            note_pk_p,
            value,
            blinding_factor,
            nullifier,
            signature,
        })
    }

    fn append_to_circuit(&self, composer: &mut Composer) -> WitnessTxInputNote {
        let nullifier = composer.append_public(self.nullifier);

        let note_pk = composer
            .append_point(*self.note.stealth_address().note_pk().as_ref());
        let note_pk_p = composer.append_point(self.note_pk_p);

        let note_type = composer
            .append_witness(BlsScalar::from(self.note.note_type() as u64));
        let pos = composer.append_witness(BlsScalar::from(*self.note.pos()));

        let value = composer.append_witness(self.value);
        let blinding_factor = composer.append_witness(self.blinding_factor);

        let signature_u = composer.append_witness(*self.signature.u());
        let signature_r = composer.append_point(self.signature.R());
        let signature_r_p = composer.append_point(self.signature.R_prime());

        WitnessTxInputNote {
            note_pk,
            note_pk_p,

            note_type,
            pos,
            value,
            blinding_factor,

            nullifier,

            signature_u,
            signature_r,
            signature_r_p,
        }
    }
}

/// Struct representing a note willing to be created, in a way
/// suitable for being introduced in the transfer circuit
#[derive(Debug, Clone)]
pub struct TxOutputNote {
    value: u64,
    value_commitment: JubJubAffine,
    blinding_factor: JubJubScalar,
}

#[derive(Debug, Clone)]
struct WitnessTxOutputNote {
    value: Witness,
    value_commitment: WitnessPoint,
    blinding_factor: Witness,
}

impl TxOutputNote {
    /// Crate a new `TxOutputNote`.
    pub fn new(value: u64, blinding_factor: JubJubScalar) -> Self {
        let value_commitment = JubJubAffine::from(
            (GENERATOR_EXTENDED * JubJubScalar::from(value))
                + (GENERATOR_NUMS_EXTENDED * blinding_factor),
        );

        Self {
            value,
            value_commitment,
            blinding_factor,
        }
    }

    fn append_to_circuit(
        &self,
        composer: &mut Composer,
    ) -> WitnessTxOutputNote {
        let value = composer.append_witness(self.value);
        let value_commitment =
            composer.append_public_point(self.value_commitment);
        let blinding_factor = composer.append_witness(self.blinding_factor);

        WitnessTxOutputNote {
            value,
            value_commitment,
            blinding_factor,
        }
    }
}

/// Transaction gadget proving the following properties in ZK for a generic
/// `I` [`TxInputNote`] and [`TX_OUTPUT_NOTES`] (2) [`TxOutputNote`]:
///
/// 1. Membership: every [`TxInputNote`] is included in the Merkle tree of
///    notes.
/// 2. Ownership: the sender holds the note secret key for every
///    [`TxInputNote`].
/// 3. Nullification: the nullifier is calculated correctly.
/// 4. Minting: the value commitment for every [`TxOutputNote`] is computed
///    correctly.
/// 5. Balance integrity: the sum of the values of all [`TxInputNote`] is equal
///    to the sum of the values of all [`TxOutputNote`] + the gas fee + a
///    deposit, where a deposit refers to funds being transfered to a contract.
///
/// The gadget appends the following public input values to the circuit:
/// - `root`
/// - `[nullifier; I]`
/// - `[output_value_commitment; 2]`
/// - `max_fee`
<<<<<<< HEAD
/// - `crossover`
fn nullify_gadget<const H: usize, const I: usize>(
=======
/// - `deposit`
pub fn gadget<const H: usize, const I: usize>(
>>>>>>> 46312f20
    composer: &mut Composer,
    payload_hash: &Witness,
    root: &BlsScalar,
    tx_input_notes: &[TxInputNote<H>; I],
    tx_output_notes: &[TxOutputNote; TX_OUTPUT_NOTES],
    max_fee: u64,
    deposit: u64,
) -> Result<(), Error> {
    let root_pi = composer.append_public(*root);

    let mut tx_input_notes_sum = Composer::ZERO;

    // NULLIFY ALL TX INPUT NOTES
    for tx_input_note in tx_input_notes {
        // APPEND THE WITNESSES TO THE CIRCUIT
        let w_tx_input_note = tx_input_note.append_to_circuit(composer);

        // VERIFY THE DOUBLE KEY SCHNORR SIGNATURE
        gadgets::verify_signature_double(
            composer,
            w_tx_input_note.signature_u,
            w_tx_input_note.signature_r,
            w_tx_input_note.signature_r_p,
            w_tx_input_note.note_pk,
            w_tx_input_note.note_pk_p,
            *payload_hash,
        )?;

        // COMPUTE AND ASSERT THE NULLIFIER
        let nullifier = HashGadget::digest(
            composer,
            Domain::Other,
            &[
                *w_tx_input_note.note_pk_p.x(),
                *w_tx_input_note.note_pk_p.y(),
                w_tx_input_note.pos,
            ],
        )[0];
        composer.assert_equal(nullifier, w_tx_input_note.nullifier);

        // PERFORM A RANGE CHECK ([0, 2^64 - 1]) ON THE VALUE OF THE NOTE
        composer.component_range::<32>(w_tx_input_note.value);

        // SUM UP ALL THE TX INPUT NOTE VALUES
        let constraint = Constraint::new()
            .left(1)
            .a(tx_input_notes_sum)
            .right(1)
            .b(w_tx_input_note.value);
        tx_input_notes_sum = composer.gate_add(constraint);

        // COMMIT TO THE VALUE OF THE NOTE
        let pc_1 = composer
            .component_mul_generator(w_tx_input_note.value, GENERATOR)?;
        let pc_2 = composer.component_mul_generator(
            w_tx_input_note.blinding_factor,
            GENERATOR_NUMS,
        )?;
        let value_commitment = composer.component_add_point(pc_1, pc_2);

        // COMPUTE THE NOTE HASH
        let note_hash = HashGadget::digest(
            composer,
            Domain::Other,
            &[
                w_tx_input_note.note_type,
                *value_commitment.x(),
                *value_commitment.y(),
                *w_tx_input_note.note_pk.x(),
                *w_tx_input_note.note_pk.y(),
                w_tx_input_note.pos,
            ],
        )[0];

        // VERIFY THE MERKLE OPENING
        let root =
            opening_gadget(composer, &tx_input_note.merkle_opening, note_hash);
        composer.assert_equal(root, root_pi);
    }

    let mut tx_output_sum = Composer::ZERO;

    // COMMIT TO ALL TX OUTPUT NOTES
    for tx_output_note in tx_output_notes {
        // APPEND THE WITNESSES TO THE CIRCUIT
        let w_tx_output_note = tx_output_note.append_to_circuit(composer);

        // PERFORM A RANGE CHECK ([0, 2^64 - 1]) ON THE VALUE OF THE NOTE
        composer.component_range::<32>(w_tx_output_note.value);

        // SUM UP ALL THE TX OUTPUT NOTE VALUES
        let constraint = Constraint::new()
            .left(1)
            .a(tx_output_sum)
            .right(1)
            .b(w_tx_output_note.value);
        tx_output_sum = composer.gate_add(constraint);

        // COMMIT TO THE VALUE OF THE NOTE
        let pc_1 = composer
            .component_mul_generator(w_tx_output_note.value, GENERATOR)?;
        let pc_2 = composer.component_mul_generator(
            w_tx_output_note.blinding_factor,
            GENERATOR_NUMS,
        )?;
        let value_commitment = composer.component_add_point(pc_1, pc_2);

        composer.assert_equal_point(
            w_tx_output_note.value_commitment,
            value_commitment,
        );
    }

    let max_fee = composer.append_public(max_fee);
    let deposit = composer.append_public(deposit);

    // SUM UP THE DEPOSIT AND THE MAX FEE
    let constraint = Constraint::new()
        .left(1)
        .a(tx_output_sum)
        .right(1)
        .b(max_fee)
        .fourth(1)
        .d(deposit);
    tx_output_sum = composer.gate_add(constraint);

    // VERIFY BALANCE
    composer.assert_equal(tx_input_notes_sum, tx_output_sum);

    Ok(())
}

/// Declaration of the transaction circuit calling the [`gadget`].
#[derive(Debug)]
pub struct TxCircuit<const H: usize, const I: usize> {
    tx_input_notes: [TxInputNote<H>; I],
    tx_output_notes: [TxOutputNote; TX_OUTPUT_NOTES],
    payload_hash: BlsScalar,
    root: BlsScalar,
    deposit: u64,
    max_fee: u64,
    rp: RecipientParameters,
}

impl<const H: usize, const I: usize> Default for TxCircuit<H, I> {
    fn default() -> Self {
        let mut rng = StdRng::seed_from_u64(0xbeef);

        let sk = SecretKey::random(&mut rng);

        let mut tree = Tree::<(), H>::new();
        let payload_hash = BlsScalar::default();

        let mut tx_input_notes = Vec::new();
        let note = Note::empty();
        let item = Item {
            hash: note.hash(),
            data: (),
        };
        tree.insert(*note.pos(), item);

        for _ in 0..I {
            let merkle_opening = tree.opening(*note.pos()).expect("Tree read.");
            let tx_input_note = TxInputNote::new(
                &mut rng,
                &note,
                merkle_opening,
                &sk,
<<<<<<< HEAD
                &payload_hash,
                &mut rng,
=======
                skeleton_hash,
>>>>>>> 46312f20
            )
            .expect("Note created properly.");

            tx_input_notes.push(tx_input_note);
        }

        let tx_output_note_1 = TxOutputNote {
            value: 0,
            value_commitment: JubJubAffine::default(),
            blinding_factor: JubJubScalar::default(),
        };
        let tx_output_note_2 = tx_output_note_1.clone();

        let tx_output_notes = [tx_output_note_1, tx_output_note_2];

        let root = BlsScalar::default();
        let deposit = u64::default();
        let max_fee = u64::default();

        let rp = RecipientParameters::default();

        Self {
            tx_input_notes: tx_input_notes.try_into().unwrap(),
            tx_output_notes,
            payload_hash,
            root,
            deposit,
            max_fee,
            rp,
        }
    }
}

impl<const H: usize, const I: usize> TxCircuit<H, I> {
    /// Create a new transfer circuit
    pub fn new(
        tx_input_notes: [TxInputNote<H>; I],
        tx_output_notes: [TxOutputNote; TX_OUTPUT_NOTES],
        payload_hash: BlsScalar,
        root: BlsScalar,
        deposit: u64,
        max_fee: u64,
        rp: RecipientParameters,
    ) -> Self {
        Self {
            tx_input_notes,
            tx_output_notes,
            payload_hash,
            root,
            deposit,
            max_fee,
            rp,
        }
    }
}

impl<const H: usize, const I: usize> Circuit for TxCircuit<H, I> {
    fn circuit(&self, composer: &mut Composer) -> Result<(), Error> {
        // Make the payload hash a public input of the circuit
        let payload_hash = composer.append_public(self.payload_hash);

        // Nullify all the tx input notes
        nullify_gadget::<H, I>(
            composer,
            &payload_hash,
            &self.root,
            &self.tx_input_notes,
            &self.tx_output_notes,
            self.max_fee,
            self.deposit,
        )?;

        // Prove correctess of the recipient encryption
        recipient::gadget(composer, &self.rp, &payload_hash)?;

        Ok(())
    }
}<|MERGE_RESOLUTION|>--- conflicted
+++ resolved
@@ -59,12 +59,7 @@
         note: &Note,
         merkle_opening: poseidon_merkle::Opening<(), H>,
         sk: &SecretKey,
-<<<<<<< HEAD
         payload_hash: &BlsScalar,
-        rng: &mut (impl RngCore + CryptoRng),
-=======
-        skeleton_hash: BlsScalar,
->>>>>>> 46312f20
     ) -> Result<crate::transaction::TxInputNote<H>, PhoenixError> {
         let note_sk = sk.gen_note_sk(note);
         let note_pk_p =
@@ -195,13 +190,8 @@
 /// - `[nullifier; I]`
 /// - `[output_value_commitment; 2]`
 /// - `max_fee`
-<<<<<<< HEAD
-/// - `crossover`
+/// - `deposit`
 fn nullify_gadget<const H: usize, const I: usize>(
-=======
-/// - `deposit`
-pub fn gadget<const H: usize, const I: usize>(
->>>>>>> 46312f20
     composer: &mut Composer,
     payload_hash: &Witness,
     root: &BlsScalar,
@@ -370,12 +360,7 @@
                 &note,
                 merkle_opening,
                 &sk,
-<<<<<<< HEAD
                 &payload_hash,
-                &mut rng,
-=======
-                skeleton_hash,
->>>>>>> 46312f20
             )
             .expect("Note created properly.");
 
