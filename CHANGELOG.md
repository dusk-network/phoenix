--- conflicted
+++ resolved
@@ -7,8 +7,8 @@
 
 ## [Unreleased]
 
-<<<<<<< HEAD
 ### Changed
+
 - Implement provable-encryption friendly `Message` type
 
 ## [0.7.0] - 2021-01-07
@@ -22,19 +22,6 @@
 - Remove manual implementation of `to_bytes` and `from_bytes`
 
 ### Changed
-=======
-## [0.7.0] - 2021-01-07
-
-### Added
-
-- Add `dusk_bytes::Serializable` trait to `Note`, `Fee` and `Crossover`
-
-### Removed
-
-- Remove manual implementation of `to_bytes` and `from_bytes`
-
-### Changed
->>>>>>> e9be0b32
 
 - Bump `canonical` to `v0.5`
 - Bump `dusk-bls12_381` to v0.6
