# Changelog

All notable changes to this project will be documented in this file.

The format is based on [Keep a Changelog](https://keepachangelog.com/en/1.0.0/),
and this project adheres to [Semantic Versioning](https://semver.org/spec/v2.0.0.html).

## [Unreleased]

<<<<<<< HEAD
### Changed
- Implement provable-encryption friendly `Message` type

## [0.6.0] - 07-01-21
=======
## [0.7.0] - 2021-01-07

### Added

- Add `dusk_bytes::Serializable` trait to `Note`, `Fee` and `Crossover`

### Removed

- Remove manual implementation of `to_bytes` and `from_bytes`

>>>>>>> f09a0ac6
### Changed

- Bump `canonical` to `v0.5`
- Bump `dusk-bls12_381` to v0.6
- Bump `dusk-jubjub` to `v0.8`
- Bump `poseidon252` to `v0.16.0`
- Bump `dusk-pki` to `v0.5`
- Update CHANGELOG to ISO 8601

## [0.6.0] - 2021-01-07

### Changed

- Blinding factor provided to create obfuscated notes

## [0.5.1] - 2021-01-06

### Fixed

- #41 - Wrong value commitment for transparent notes

## [0.5.0] - 2020-11-27

### Added

- To/From bytes impl for `Fee` & `Crossover`.

## [0.5.0-alpha] - 2020-11-27

### Changed

- No-Std compatibility.
- Removal of anyhow error implementation.
- Canonical implementation shielded by feature.<|MERGE_RESOLUTION|>--- conflicted
+++ resolved
@@ -7,12 +7,9 @@
 
 ## [Unreleased]
 
-<<<<<<< HEAD
 ### Changed
 - Implement provable-encryption friendly `Message` type
 
-## [0.6.0] - 07-01-21
-=======
 ## [0.7.0] - 2021-01-07
 
 ### Added
@@ -23,7 +20,6 @@
 
 - Remove manual implementation of `to_bytes` and `from_bytes`
 
->>>>>>> f09a0ac6
 ### Changed
 
 - Bump `canonical` to `v0.5`
