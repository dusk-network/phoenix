--- conflicted
+++ resolved
@@ -9,12 +9,9 @@
 
 ### Changed
 
-<<<<<<< HEAD
-- Use Blake for computing the stealth addresses, instead of Poseidon.
-=======
 - Update bls12_381-bls -> 0.2
 - Update jubjub-schnorr -> 0.2
->>>>>>> 238edf5b
+- Use Blake for computing the stealth addresses, instead of Poseidon.
 
 ## [0.25.0] - 2024-01-24
 
