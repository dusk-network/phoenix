# Changelog

All notable changes to this project will be documented in this file.

The format is based on [Keep a Changelog](https://keepachangelog.com/en/1.0.0/),
and this project adheres to [Semantic Versioning](https://semver.org/spec/v2.0.0.html).

## [Unreleased]

<<<<<<< HEAD
### Added

- Add an `Encryption` module that uses AES-GCM [#152].
=======
## [0.26.0] - 2024-04-10
>>>>>>> cf78a7d7

### Changed

- Update bls12_381-bls -> 0.2
- Update jubjub-schnorr -> 0.2
- Use Blake for computing the stealth addresses, instead of Poseidon.
- Use AES-GCM from the `Encryption` module throughout the code, instead of `PoseidonCipher`.

### Removed 

- Remove the `Message` module.

## [0.25.0] - 2024-01-24

### Changed

- Exchanged `dusk-schnorr@0.18` dependency for `jubjub-schnorr@0.1`
- Exchanged `dusk-bls12_381-sign@0.6` dependency for `bls12_381-bls@0.1`

## [0.24.0] - 2024-01-03

### Changed

- Update dusk-poseidon -> 0.33
- Update dusk-schnorr -> 0.18

## [0.23.0] - 2023-12-13

### Removed

- Remove `HexDebug` trait for keys [#136]
- Remove `public_key` and `view_key` methods from `SecretKey` in favor of the `From` trait [#136]
- Remove `public_key` method from `ViewKey` in favor of the `From` trait [#136]

### Added

- Derive `Debug` trait for keys [#136]

### Changed

- Update dusk-bls12_381 -> 0.13
- Update dusk-jubjub -> 0.14
- Update dusk-poseidon -> 0.32
- Update bls12_381-sign -> 0.6
- Update dusk-schnorr -> 0.17

## [0.22.0] - 2023-11-22

### Added

- Move `PublicSpendKey` (now named `PublicKey`), `SecretSpendKey` (now named `SecretKey`), `SteathAddress`, `ViewKey` from dusk_pki [#126]

## [0.21.0] - 2023-10-12

### Changed

- Update `dusk-bls12_381` to `0.12`
- Update `dusk-bls12_381-sign` to `0.5`
- Update `dusk-jubjub` to `0.13`
- Update `dusk-poseidon` to `0.31`
- Update `dusk-pki` to `0.13`

### Added

- Add `ff` dependency

### Changed

- Update to `dusk-poseidon@0.30`
- Update to `dusk-pki@0.12`

## [0.19.0] - 2023-05-17

### Changed

- Remove `enc`, `R` and `nonce` from note hash [#123]

## [0.18.1] - 2023-01-20

## Added

- Add `allow_signature_message`, `stake_signature_message`,
  `unstake_signature_message`, and `withdraw_signature_message`
  to generate signature messages for stake contract interaction [#119]
- Add `stct_signature_message` and `stco_signature_message` to generate
  signature messages for transfer contract interaction [#119]
- Add `Stake`, `Unstake`, `Withdraw`, `Allow`, and `StakeData` structs to allow
  interaction with the stake contract [#119]
- Add `Stct`, `Wfct`, `Stco`, `Wfco`, `Wfctc`, `Mint`, and `TreeLeaf` structs to
  allow interaction with the transfer contract [#119]
- Add `Transaction` structure [#116]

## [0.18.0] - 2022-11-02

### Added

- Add `Error::Decryption` variant [#114]

### Changed

- Update `dusk-poseidon` from `0.26` to `0.28` [#114]

### Removed

- Remove `canon` feature [#114]
- Remove `Error::PoseidonError` variant [#114]

## [0.17.1] - 2022-10-19

### Added

- Add support for `rkyv-impl` under `no_std`

## [0.17.0] - 2022-08-17

### Added

- Add `CheckBytes` implementation to `rkyv`ed structures
- Add `rkyv` implementations behind feature gate [#107]

### Changed

- Update `dusk-bls12_381` dependency to `0.11`
- Update `dusk-jubjub` dependency to `0.12`
- Update `dusk-poseidon` dependency `0.26`
- Update `dusk-pki` dependency `0.26`
- Update nullifier to hash of pk' [#96]

## [0.13.0] - 2021-07-27

### Changed

- Update dusk-poseidon to `v0.22` [#94]
- Update dusk-pki to `v0.8` [#94]

## [0.12.0] - 2021-07-05

### Added

- Add `dusk-bytes::BadLength` impl for crate Error [#88]
- Add `From<Error>` impl for `dusk-bytes::Error` [#92]

### Changed

- Change `JubJubScalar` for `BlsScalar` for all `nonce` attributes. [#84]

## [0.11.0] - 2021-06-09

### Added

- Add rust-toolchain file set to nightly-2021-06-06 [#85]

### Changed
- Change CI rules to get toolchain from file [#86]
- Change `Crossover` to use all attributes as hash inputs [#69]
- Change `Message` to use all attributes as hash inputs [#69]
- Update `canonical` from `v0.5` to `v0.6` [#72]
- Change note position to reference [#76]
- Change `rand_core` to not use default features [#80]

## [0.10.0] - 2021-04-06

### Changed

- Update dusk-poseidon to `v0.20` [#67]

## [0.9.1] - 2021-02-11

### Changed

- Update dusk-pki to `v0.6` [#61]

## [0.9.0] - 2021-02-11

### Changed

- Update dusk-poseidon to `v0.18` [#61]

## [0.8.0] - 2021-02-11

### Added

- Add conversion from `Remainder` to (transparent) `Note`

### Removed

- Remove `Note::from_remainder` method

## [0.7.4] - 2021-02-09

### Changed

- Bump `dusk-pki` to `v0.5.3`

## [0.7.3] - 2021-02-09

### Changed

- Bump `dusk-pki` to `v0.5.2`

## [0.7.2] - 2021-02-01

### Changed

- Bump `poseidon252` to `v0.17.0`
- Bump `dusk-pki` to `v0.5.1`

## [0.7.1] - 2021-01-29

### Changed

- Implement provable-encryption friendly `Message` type

## [0.7.0] - 2021-01-07

### Added

- Add `dusk_bytes::Serializable` trait to `Note`, `Fee` and `Crossover`

### Removed

- Remove manual implementation of `to_bytes` and `from_bytes`

### Changed

- Bump `canonical` to `v0.5`
- Bump `dusk-bls12_381` to v0.6
- Bump `dusk-jubjub` to `v0.8`
- Bump `poseidon252` to `v0.16.0`
- Bump `dusk-pki` to `v0.5`
- Update CHANGELOG to ISO 8601

## [0.6.0] - 2021-01-07

### Changed

- Blinding factor provided to create obfuscated notes

## [0.5.1] - 2021-01-06

### Fixed

- #41 - Wrong value commitment for transparent notes

## [0.5.0] - 2020-11-27

### Added

- To/From bytes impl for `Fee` & `Crossover`.

## [0.5.0-alpha] - 2020-11-27

### Changed

- No-Std compatibility.
- Removal of anyhow error implementation.
- Canonical implementation shielded by feature.

<!-- ISSUES -->
[#152]: https://github.com/dusk-network/phoenix-core/issues/152
[#136]: https://github.com/dusk-network/phoenix-core/issues/136
[#126]: https://github.com/dusk-network/phoenix-core/issues/126
[#119]: https://github.com/dusk-network/phoenix-core/issues/119
[#116]: https://github.com/dusk-network/phoenix-core/issues/116
[#114]: https://github.com/dusk-network/phoenix-core/issues/114
[#107]: https://github.com/dusk-network/phoenix-core/issues/107
[#96]: https://github.com/dusk-network/phoenix-core/issues/96
[#94]: https://github.com/dusk-network/phoenix-core/issues/94
[#92]: https://github.com/dusk-network/phoenix-core/issues/92
[#88]: https://github.com/dusk-network/phoenix-core/issues/88
[#86]: https://github.com/dusk-network/phoenix-core/issues/86
[#85]: https://github.com/dusk-network/phoenix-core/issues/85
[#84]: https://github.com/dusk-network/phoenix-core/issues/84
[#80]: https://github.com/dusk-network/phoenix-core/issues/80
[#76]: https://github.com/dusk-network/phoenix-core/issues/76
[#72]: https://github.com/dusk-network/phoenix-core/issues/72
[#69]: https://github.com/dusk-network/phoenix-core/issues/69
[#67]: https://github.com/dusk-network/phoenix-core/issues/67
[#61]: https://github.com/dusk-network/phoenix-core/issues/61

<<<<<<< HEAD
<!-- VERSIONS -->
[Unreleased]: https://github.com/dusk-network/phoenix-core/compare/v0.25.0...HEAD
=======
<!-- ISSUES -->
[Unreleased]: https://github.com/dusk-network/phoenix-core/compare/v0.26.0...HEAD
[0.26.0]: https://github.com/dusk-network/phoenix-core/compare/v0.25.0...v0.26.0
>>>>>>> cf78a7d7
[0.25.0]: https://github.com/dusk-network/phoenix-core/compare/v0.24.0...v0.25.0
[0.24.0]: https://github.com/dusk-network/phoenix-core/compare/v0.23.0...v0.24.0
[0.23.0]: https://github.com/dusk-network/phoenix-core/compare/v0.22.0...v0.23.0
[0.22.0]: https://github.com/dusk-network/phoenix-core/compare/v0.21.0...v0.22.0
[0.21.0]: https://github.com/dusk-network/phoenix-core/compare/v0.19.0...v0.21.0
[0.19.0]: https://github.com/dusk-network/phoenix-core/compare/v0.18.1...v0.19.0
[0.18.1]: https://github.com/dusk-network/phoenix-core/compare/v0.18.0...v0.18.1
[0.18.0]: https://github.com/dusk-network/phoenix-core/compare/v0.17.1...v0.18.0
[0.17.1]: https://github.com/dusk-network/phoenix-core/compare/v0.17.0...v0.17.1
[0.17.0]: https://github.com/dusk-network/phoenix-core/compare/v0.12.0...v0.17.0
[0.12.0]: https://github.com/dusk-network/phoenix-core/compare/v0.11.0...v0.12.0
[0.11.0]: https://github.com/dusk-network/phoenix-core/compare/v0.10.0...v0.11.0
[0.10.0]: https://github.com/dusk-network/phoenix-core/compare/v0.9.1...v0.10.0
[0.9.1]: https://github.com/dusk-network/phoenix-core/compare/v0.9.0...v0.9.1
[0.9.0]: https://github.com/dusk-network/phoenix-core/compare/v0.8.0...v0.9.0
[0.8.0]: https://github.com/dusk-network/phoenix-core/compare/v0.7.4...v0.8.0
[0.7.4]: https://github.com/dusk-network/phoenix-core/compare/v0.7.3...v0.7.4
[0.7.3]: https://github.com/dusk-network/phoenix-core/compare/v0.7.2...v0.7.3
[0.7.2]: https://github.com/dusk-network/phoenix-core/compare/v0.7.1...v0.7.2
[0.7.1]: https://github.com/dusk-network/phoenix-core/compare/v0.7.0...v0.7.1
[0.7.0]: https://github.com/dusk-network/phoenix-core/compare/v0.6.0...v0.7.0
[0.6.0]: https://github.com/dusk-network/phoenix-core/compare/v0.5.1...v0.6.0
[0.5.1]: https://github.com/dusk-network/phoenix-core/compare/v0.5.0...v0.5.1
[0.5.0]: https://github.com/dusk-network/phoenix-core/compare/v0.3.1...v0.5.0
[0.3.1]: https://github.com/dusk-network/phoenix-core/compare/v0.3.0...v0.3.1
[0.3.0]: https://github.com/dusk-network/phoenix-core/compare/v0.2.0...v0.3.0
[0.2.0]: https://github.com/dusk-network/phoenix-core/compare/v0.1.0...v0.2.0
[0.1.0]: https://github.com/dusk-network/phoenix-core/releases/tag/v0.1.0<|MERGE_RESOLUTION|>--- conflicted
+++ resolved
@@ -7,24 +7,25 @@
 
 ## [Unreleased]
 
-<<<<<<< HEAD
 ### Added
 
 - Add an `Encryption` module that uses AES-GCM [#152].
-=======
+
+### Changed
+
+- Use AES-GCM from the `Encryption` module throughout the code, instead of `PoseidonCipher`.
+
+### Removed 
+
+- Remove the `Message` module.
+
 ## [0.26.0] - 2024-04-10
->>>>>>> cf78a7d7
 
 ### Changed
 
 - Update bls12_381-bls -> 0.2
 - Update jubjub-schnorr -> 0.2
 - Use Blake for computing the stealth addresses, instead of Poseidon.
-- Use AES-GCM from the `Encryption` module throughout the code, instead of `PoseidonCipher`.
-
-### Removed 
-
-- Remove the `Message` module.
 
 ## [0.25.0] - 2024-01-24
 
@@ -294,14 +295,9 @@
 [#67]: https://github.com/dusk-network/phoenix-core/issues/67
 [#61]: https://github.com/dusk-network/phoenix-core/issues/61
 
-<<<<<<< HEAD
 <!-- VERSIONS -->
-[Unreleased]: https://github.com/dusk-network/phoenix-core/compare/v0.25.0...HEAD
-=======
-<!-- ISSUES -->
 [Unreleased]: https://github.com/dusk-network/phoenix-core/compare/v0.26.0...HEAD
 [0.26.0]: https://github.com/dusk-network/phoenix-core/compare/v0.25.0...v0.26.0
->>>>>>> cf78a7d7
 [0.25.0]: https://github.com/dusk-network/phoenix-core/compare/v0.24.0...v0.25.0
 [0.24.0]: https://github.com/dusk-network/phoenix-core/compare/v0.23.0...v0.24.0
 [0.23.0]: https://github.com/dusk-network/phoenix-core/compare/v0.22.0...v0.23.0
